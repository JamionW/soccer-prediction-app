--- conflicted
+++ resolved
@@ -61,7 +61,6 @@
     }
 
 @router.get("/health")
-<<<<<<< HEAD
 async def health_check(request: Request): # Added request: Request
     """Health check endpoint for Railway and monitoring"""
     if getattr(request.app.state, 'db_connected', False):
@@ -84,21 +83,6 @@
                 "railway_environment": os.getenv("RAILWAY_ENVIRONMENT")
             }
         )
-=======
-async def health_check():
-    """
-    Returns a simple OK status without checking the database.
-    This allows the health check to pass even if DATABASE_URL is not set
-    in the health check environment, or if the database is temporarily unavailable.
-    The actual database connection is checked during application startup in main.py.
-    """
-    return {
-        "status": "healthy",
-        "message": "Application is running.",
-        "environment": os.getenv("ENVIRONMENT", "development"),
-        "railway_environment": os.getenv("RAILWAY_ENVIRONMENT")
-    }
->>>>>>> fac14226
 
 
 # ==================== Authentication Routes ====================
